--- conflicted
+++ resolved
@@ -4,11 +4,7 @@
 using NUnit.Framework;
 using Moq;
 
-<<<<<<< HEAD
-namespace CompactCryptoGroupAlgebra.Tests
-=======
 namespace CompactCryptoGroupAlgebra
->>>>>>> b79d6ce8
 {
     [TestFixture]
     public class CryptoGroupElementTests
